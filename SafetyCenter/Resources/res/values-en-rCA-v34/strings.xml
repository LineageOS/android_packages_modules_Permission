--- conflicted
+++ resolved
@@ -28,13 +28,7 @@
     <string name="ads_privacy_summary" msgid="4977699525670966049">"Customize info apps use to show you ads"</string>
     <string name="ads_privacy_search_terms" msgid="8008413316055240046">"ads, ad privacy, privacy sandbox, ad topics, app-suggested ads, ad measurement"</string>
     <string name="advanced_title" msgid="6259362998269627310">"Other settings"</string>
-<<<<<<< HEAD
-    <string name="more_settings_title" msgid="9033454654010697185">"More security &amp; privacy"</string>
-    <!-- no translation found for more_settings_summary (7086620830002515710) -->
-    <skip />
-=======
     <string name="more_settings_title" msgid="9033454654010697185">"More security and privacy"</string>
     <string name="more_settings_summary" msgid="7086620830002515710">"Autofill, notifications, and more"</string>
->>>>>>> 77a78045
     <string name="more_settings_search_terms" msgid="1371913937610933955"></string>
 </resources>