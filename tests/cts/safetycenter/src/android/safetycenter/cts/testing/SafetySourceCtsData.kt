--- conflicted
+++ resolved
@@ -242,14 +242,10 @@
      * A [SafetySourceIssue.Builder] with a [SEVERITY_LEVEL_RECOMMENDATION] and a redirecting
      * [Action].
      */
-<<<<<<< HEAD
-    fun defaultRecommendationIssueBuilder() =
-=======
     fun defaultRecommendationIssueBuilder(
         title: String = "Recommendation issue title",
         summary: String = "Recommendation issue summary"
     ) =
->>>>>>> 27e5c4ab
         SafetySourceIssue.Builder(
                 RECOMMENDATION_ISSUE_ID,
                 title,
