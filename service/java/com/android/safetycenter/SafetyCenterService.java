/*
 * Copyright (C) 2021 The Android Open Source Project
 *
 * Licensed under the Apache License, Version 2.0 (the "License");
 * you may not use this file except in compliance with the License.
 * You may obtain a copy of the License at
 *
 *      http://www.apache.org/licenses/LICENSE-2.0
 *
 * Unless required by applicable law or agreed to in writing, software
 * distributed under the License is distributed on an "AS IS" BASIS,
 * WITHOUT WARRANTIES OR CONDITIONS OF ANY KIND, either express or implied.
 * See the License for the specific language governing permissions and
 * limitations under the License.
 */

package com.android.safetycenter;

import static android.Manifest.permission.MANAGE_SAFETY_CENTER;
import static android.Manifest.permission.READ_SAFETY_CENTER_STATUS;
import static android.Manifest.permission.SEND_SAFETY_CENTER_UPDATE;
import static android.os.Build.VERSION_CODES.TIRAMISU;
import static android.safetycenter.SafetyCenterManager.RefreshReason;

import static java.util.Objects.requireNonNull;

import android.annotation.NonNull;
import android.annotation.Nullable;
import android.annotation.UserIdInt;
import android.app.AppOpsManager;
import android.content.Context;
import android.content.pm.PackageManager;
import android.content.res.Resources;
import android.os.Binder;
import android.os.RemoteCallbackList;
import android.provider.DeviceConfig;
import android.safetycenter.IOnSafetyCenterDataChangedListener;
import android.safetycenter.ISafetyCenterManager;
import android.safetycenter.SafetyCenterData;
import android.safetycenter.SafetyEvent;
import android.safetycenter.SafetySourceData;
import android.safetycenter.SafetySourceErrorDetails;
import android.safetycenter.config.SafetyCenterConfig;
import android.util.Log;

import androidx.annotation.Keep;
import androidx.annotation.RequiresApi;

import com.android.internal.annotations.GuardedBy;
import com.android.permission.util.UserUtils;
import com.android.safetycenter.SafetyCenterConfigReader.Config;
import com.android.safetycenter.resources.SafetyCenterResourcesContext;
import com.android.server.SystemService;

import java.util.Arrays;
import java.util.List;

/**
 * Service for the safety center.
 *
 * @hide
 */
@Keep
@RequiresApi(TIRAMISU)
public final class SafetyCenterService extends SystemService {

    private static final String TAG = "SafetyCenterService";

    /** Phenotype flag that determines whether SafetyCenter is enabled. */
    private static final String PROPERTY_SAFETY_CENTER_ENABLED = "safety_center_is_enabled";

    private final Object mApiLock = new Object();
    // Refresh/rescan is guarded by another lock: sending broadcasts can be a lengthy operation and
    // the APIs that will be exercised by the receivers are already protected by `mApiLock`.
    private final Object mRefreshLock = new Object();
    @GuardedBy("mApiLock")
    private final SafetyCenterListeners mSafetyCenterListeners = new SafetyCenterListeners();
    @GuardedBy("mApiLock")
    @NonNull
    private final SafetyCenterConfigReader mSafetyCenterConfigReader;
    @GuardedBy("mApiLock")
    @NonNull
    private final SafetyCenterDataTracker mSafetyCenterDataTracker;
    @GuardedBy("mRefreshLock")
    @NonNull
    private final SafetyCenterRefreshManager mSafetyCenterRefreshManager;
    @NonNull
    private final AppOpsManager mAppOpsManager;

    /** Whether the {@link SafetyCenterConfig} was successfully loaded. */
    private volatile boolean mConfigAvailable;

    public SafetyCenterService(@NonNull Context context) {
        super(context);
        SafetyCenterResourcesContext safetyCenterResourcesContext =
                new SafetyCenterResourcesContext(context);
        mSafetyCenterConfigReader = new SafetyCenterConfigReader(safetyCenterResourcesContext);
        mSafetyCenterDataTracker = new SafetyCenterDataTracker(context,
                safetyCenterResourcesContext);
        mSafetyCenterRefreshManager = new SafetyCenterRefreshManager(context);
        mAppOpsManager = requireNonNull(context.getSystemService(AppOpsManager.class));
    }

    @Override
    public void onStart() {
        publishBinderService(Context.SAFETY_CENTER_SERVICE, new Stub());
        synchronized (mApiLock) {
            mConfigAvailable = mSafetyCenterConfigReader.loadConfig();
        }
    }

    /** Service implementation of {@link ISafetyCenterManager.Stub}. */
    private final class Stub extends ISafetyCenterManager.Stub {
        @Override
        public boolean isSafetyCenterEnabled() {
            enforceAnyCallingOrSelfPermissions("isSafetyCenterEnabled",
                    READ_SAFETY_CENTER_STATUS,
                    SEND_SAFETY_CENTER_UPDATE);

            return isApiEnabled();
        }

        @Override
        public void setSafetySourceData(
                @NonNull String safetySourceId,
                @Nullable SafetySourceData safetySourceData,
                @NonNull SafetyEvent safetyEvent,
                @NonNull String packageName,
                @UserIdInt int userId) {
            getContext().enforceCallingOrSelfPermission(SEND_SAFETY_CENTER_UPDATE,
                    "setSafetySourceData");
            mAppOpsManager.checkPackage(Binder.getCallingUid(), packageName);
            if (!enforceCrossUserPermission("setSafetySourceData", userId)
                    || !checkApiEnabled("setSafetySourceData")) {
                return;
            }
            // TODO(b/218812582): Validate the SafetySourceData.

            UserProfileGroup userProfileGroup = UserProfileGroup.from(getContext(), userId);
            SafetyCenterData safetyCenterData = null;
            List<RemoteCallbackList<IOnSafetyCenterDataChangedListener>> listeners = null;
            synchronized (mApiLock) {
                Config config = mSafetyCenterConfigReader.getCurrentConfig();
                boolean hasUpdate = mSafetyCenterDataTracker.setSafetySourceData(
                        config, safetySourceData, safetySourceId, packageName, userId);
                if (hasUpdate) {
                    safetyCenterData = mSafetyCenterDataTracker.getSafetyCenterData(config,
                            userProfileGroup);
                    listeners = mSafetyCenterListeners.getListeners(userProfileGroup);
                }
            }

            // This doesn't need to be done while holding the lock, as RemoteCallbackList already
            // handles concurrent calls.
            if (listeners != null && safetyCenterData != null) {
                SafetyCenterListeners.deliverUpdate(listeners, safetyCenterData);
            }
        }

        @Override
        @Nullable
        public SafetySourceData getSafetySourceData(
                @NonNull String safetySourceId,
                @NonNull String packageName,
                @UserIdInt int userId) {
            // TODO(b/205706756): Security: check certs?
            getContext().enforceCallingOrSelfPermission(
                    SEND_SAFETY_CENTER_UPDATE, "getSafetySourceData");
            mAppOpsManager.checkPackage(Binder.getCallingUid(), packageName);
            if (!enforceCrossUserPermission("getSafetySourceData", userId)
                    || !checkApiEnabled("getSafetySourceData")) {
                return null;
            }

            synchronized (mApiLock) {
                Config config = mSafetyCenterConfigReader.getCurrentConfig();
                return mSafetyCenterDataTracker.getSafetySourceData(config, safetySourceId,
                        packageName, userId);
            }
        }

        @Override
        public void reportSafetySourceError(
                @NonNull String safetySourceId,
                @NonNull SafetySourceErrorDetails errorDetails,
                @NonNull String packageName,
                @UserIdInt int userId) {
            getContext().enforceCallingOrSelfPermission(
                    SEND_SAFETY_CENTER_UPDATE, "reportSafetySourceError");
            mAppOpsManager.checkPackage(Binder.getCallingUid(), packageName);
            if (!enforceCrossUserPermission("reportSafetySourceError", userId)
                    || !checkApiEnabled("reportSafetySourceError")) {
                return;
            }
            // TODO(b/218379298): Add implementation
        }

        @Override
        public void refreshSafetySources(
                @RefreshReason int refreshReason,
                @UserIdInt int userId) {
            getContext().enforceCallingPermission(MANAGE_SAFETY_CENTER, "refreshSafetySources");
            if (!enforceCrossUserPermission("refreshSafetySources", userId)
                    || !checkApiEnabled("refreshSafetySources")) {
                return;
            }

            UserProfileGroup userProfileGroup = UserProfileGroup.from(getContext(), userId);
            Config config;

            synchronized (mApiLock) {
                config = mSafetyCenterConfigReader.getCurrentConfig();
            }
            synchronized (mRefreshLock) {
                mSafetyCenterRefreshManager.refreshSafetySources(config, refreshReason,
                        userProfileGroup);
            }
        }

        @Override
        @NonNull
        public SafetyCenterData getSafetyCenterData(@UserIdInt int userId) {
            getContext().enforceCallingOrSelfPermission(MANAGE_SAFETY_CENTER,
                    "getSafetyCenterData");
            if (!enforceCrossUserPermission("getSafetyCenterData", userId)
                    || !checkApiEnabled("getSafetyCenterData")) {
                return SafetyCenterDataTracker.getDefaultSafetyCenterData();
            }

            UserProfileGroup userProfileGroup = UserProfileGroup.from(getContext(), userId);
            synchronized (mApiLock) {
                return mSafetyCenterDataTracker.getSafetyCenterData(
                        mSafetyCenterConfigReader.getCurrentConfig(), userProfileGroup);
            }
        }

        @Override
        public void addOnSafetyCenterDataChangedListener(
                @NonNull IOnSafetyCenterDataChangedListener listener,
                @UserIdInt int userId) {
            getContext().enforceCallingOrSelfPermission(MANAGE_SAFETY_CENTER,
                    "addOnSafetyCenterDataChangedListener");
            if (!enforceCrossUserPermission("addOnSafetyCenterDataChangedListener", userId)
                    || !checkApiEnabled("addOnSafetyCenterDataChangedListener")) {
                return;
            }

            UserProfileGroup userProfileGroup = UserProfileGroup.from(getContext(), userId);
            SafetyCenterData safetyCenterData = null;
            synchronized (mApiLock) {
                boolean registered = mSafetyCenterListeners.addListener(listener, userId);
                if (registered) {
                    safetyCenterData = mSafetyCenterDataTracker.getSafetyCenterData(
                            mSafetyCenterConfigReader.getCurrentConfig(),
                            userProfileGroup);
                }
            }

            // This doesn't need to be done while holding the lock.
            if (safetyCenterData != null) {
                SafetyCenterListeners.deliverUpdate(listener, safetyCenterData);
            }
        }

        @Override
        public void removeOnSafetyCenterDataChangedListener(
                @NonNull IOnSafetyCenterDataChangedListener listener,
                @UserIdInt int userId) {
            getContext().enforceCallingOrSelfPermission(
                    MANAGE_SAFETY_CENTER, "removeOnSafetyCenterDataChangedListener");
            if (!enforceCrossUserPermission("removeOnSafetyCenterDataChangedListener", userId)
                    || !checkApiEnabled("removeOnSafetyCenterDataChangedListener")) {
                return;
            }

            synchronized (mApiLock) {
                mSafetyCenterListeners.removeListener(listener, userId);
            }
        }

        @Override
<<<<<<< HEAD
        public void dismissSafetyIssue(String issueId, @UserIdInt int userId) {
            getContext().enforceCallingOrSelfPermission(MANAGE_SAFETY_CENTER, "dismissSafetyIssue");
            if (!enforceCrossUserPermission("dismissSafetyIssue", userId)
                    || !checkApiEnabled("dismissSafetyIssue")) {
                return;
            }
=======
        public void dismissSafetyCenterIssue(String issueId, @UserIdInt int userId) {
            // TODO(b/217235899): Finalize cross-user behavior.
            PermissionUtils.enforceCrossUserPermission(
                    userId, false, "dismissSafetyCenterIssue", getContext());
            getContext().enforceCallingOrSelfPermission(
                    MANAGE_SAFETY_CENTER, "dismissSafetyCenterIssue");
>>>>>>> 43262db8
            // TODO(b/202387059): Implement issue dismissal.

        }

        @Override
        public void executeSafetyCenterIssueAction(
                @NonNull String safetyCenterIssueId,
                @NonNull String safetyCenterActionId,
                @UserIdInt int userId) {
<<<<<<< HEAD
            getContext().enforceCallingOrSelfPermission(MANAGE_SAFETY_CENTER,
                    "executeAction");
            if (!enforceCrossUserPermission("executeAction", userId)
                    || !checkApiEnabled("executeAction")) {
                return;
            }
=======
            // TODO(b/217235899): Finalize cross-user behavior.
            PermissionUtils.enforceCrossUserPermission(
                    userId, false, "executeSafetyCenterIssueAction", getContext());
            getContext().enforceCallingOrSelfPermission(MANAGE_SAFETY_CENTER,
                    "executeSafetyCenterIssueAction");
>>>>>>> 43262db8
            // TODO(b/218379298): Add implementation
        }

        @Override
        public void clearAllSafetySourceData() {
            getContext().enforceCallingOrSelfPermission(
                    MANAGE_SAFETY_CENTER, "clearAllSafetySourceData");
            if (!checkApiEnabled("clearAllSafetySourceData")) {
                return;
            }

            synchronized (mApiLock) {
                mSafetyCenterDataTracker.clear();
            }
        }

        @Override
        public void setSafetyCenterConfigOverride(
                @NonNull SafetyCenterConfig safetyCenterConfig) {
            getContext().enforceCallingOrSelfPermission(MANAGE_SAFETY_CENTER,
                    "setSafetyCenterConfigOverride");
            if (!checkApiEnabled("setSafetyCenterConfigOverride")) {
                return;
            }

            synchronized (mApiLock) {
                mSafetyCenterConfigReader.setConfigOverride(safetyCenterConfig);
                mSafetyCenterDataTracker.clear();
            }
        }

        @Override
        public void clearSafetyCenterConfigOverride() {
            getContext().enforceCallingOrSelfPermission(
                    MANAGE_SAFETY_CENTER, "clearSafetyCenterConfigOverride");
            if (!checkApiEnabled("clearSafetyCenterConfigOverride")) {
                return;
            }

            synchronized (mApiLock) {
                mSafetyCenterConfigReader.clearConfigOverride();
                mSafetyCenterDataTracker.clear();
            }
        }

        private boolean isApiEnabled() {
            return getSafetyCenterConfigValue() && getDeviceConfigSafetyCenterEnabledProperty()
                    && mConfigAvailable;
        }

        private boolean getDeviceConfigSafetyCenterEnabledProperty() {
            // This call requires the READ_DEVICE_CONFIG permission.
            final long callingId = Binder.clearCallingIdentity();
            try {
                return DeviceConfig.getBoolean(
                        DeviceConfig.NAMESPACE_PRIVACY,
                        PROPERTY_SAFETY_CENTER_ENABLED,
                        /* defaultValue = */ false);
            } finally {
                Binder.restoreCallingIdentity(callingId);
            }
        }

        private boolean getSafetyCenterConfigValue() {
            return getContext().getResources().getBoolean(Resources.getSystem().getIdentifier(
                    "config_enableSafetyCenter",
                    "bool",
                    "android"));
        }

        private void enforceAnyCallingOrSelfPermissions(@NonNull String message,
                String... permissions) {
            if (permissions.length == 0) {
                throw new IllegalArgumentException("Must check at least one permission");
            }
            for (int i = 0; i < permissions.length; i++) {
                if (getContext().checkCallingOrSelfPermission(permissions[i])
                        == PackageManager.PERMISSION_GRANTED) {
                    return;
                }
            }
            throw new SecurityException(message + " requires any of: "
                    + Arrays.toString(permissions) + ", but none were granted");
        }

        /** Enforces cross user permission and returns whether the user is existent. */
        private boolean enforceCrossUserPermission(@NonNull String message, @UserIdInt int userId) {
            UserUtils.enforceCrossUserPermission(userId, false, message, getContext());
            if (!UserUtils.isUserExistent(userId, getContext())) {
                Log.e(TAG, String.format(
                        "Called %s with user id %s, which does not correspond to an existing user",
                        message, userId));
                return false;
            }
            // TODO(b/223132917): Check if user is enabled, running and/or if quiet mode is enabled?
            return true;
        }

        private boolean checkApiEnabled(@NonNull String message) {
            if (!isApiEnabled()) {
                Log.w(TAG, String.format("Called %s, but Safety Center is disabled", message));
                return false;
            }
            return true;
        }
    }
}<|MERGE_RESOLUTION|>--- conflicted
+++ resolved
@@ -279,21 +279,13 @@
         }
 
         @Override
-<<<<<<< HEAD
-        public void dismissSafetyIssue(String issueId, @UserIdInt int userId) {
-            getContext().enforceCallingOrSelfPermission(MANAGE_SAFETY_CENTER, "dismissSafetyIssue");
-            if (!enforceCrossUserPermission("dismissSafetyIssue", userId)
-                    || !checkApiEnabled("dismissSafetyIssue")) {
-                return;
-            }
-=======
         public void dismissSafetyCenterIssue(String issueId, @UserIdInt int userId) {
-            // TODO(b/217235899): Finalize cross-user behavior.
-            PermissionUtils.enforceCrossUserPermission(
-                    userId, false, "dismissSafetyCenterIssue", getContext());
             getContext().enforceCallingOrSelfPermission(
                     MANAGE_SAFETY_CENTER, "dismissSafetyCenterIssue");
->>>>>>> 43262db8
+            if (!enforceCrossUserPermission("dismissSafetyCenterIssue", userId)
+                    || !checkApiEnabled("dismissSafetyCenterIssue")) {
+                return;
+            }
             // TODO(b/202387059): Implement issue dismissal.
 
         }
@@ -303,20 +295,12 @@
                 @NonNull String safetyCenterIssueId,
                 @NonNull String safetyCenterActionId,
                 @UserIdInt int userId) {
-<<<<<<< HEAD
-            getContext().enforceCallingOrSelfPermission(MANAGE_SAFETY_CENTER,
-                    "executeAction");
-            if (!enforceCrossUserPermission("executeAction", userId)
-                    || !checkApiEnabled("executeAction")) {
-                return;
-            }
-=======
-            // TODO(b/217235899): Finalize cross-user behavior.
-            PermissionUtils.enforceCrossUserPermission(
-                    userId, false, "executeSafetyCenterIssueAction", getContext());
             getContext().enforceCallingOrSelfPermission(MANAGE_SAFETY_CENTER,
                     "executeSafetyCenterIssueAction");
->>>>>>> 43262db8
+            if (!enforceCrossUserPermission("executeSafetyCenterIssueAction", userId)
+                    || !checkApiEnabled("executeSafetyCenterIssueAction")) {
+                return;
+            }
             // TODO(b/218379298): Add implementation
         }
 
