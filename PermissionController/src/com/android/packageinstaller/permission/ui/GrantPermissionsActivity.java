--- conflicted
+++ resolved
@@ -181,13 +181,9 @@
         boolean skipGroup = false;
         switch (getPermissionPolicy()) {
             case DevicePolicyManager.PERMISSION_POLICY_AUTO_GRANT: {
-<<<<<<< HEAD
-                group.grantRuntimePermissions(false, new String[]{permName});
-=======
                 final String[] filterPermissions = new String[]{permName};
                 group.grantRuntimePermissions(false, filterPermissions);
                 group.setPolicyFixed(filterPermissions);
->>>>>>> 450ee2d7
                 state.mState = GroupState.STATE_ALLOWED;
                 skipGroup = true;
 
