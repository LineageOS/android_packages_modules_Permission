--- conflicted
+++ resolved
@@ -36,29 +36,21 @@
 @RequiresApi(Build.VERSION_CODES.S)
 object PermissionUsageControlPreferenceUtils {
 
-<<<<<<< HEAD
-    private val SENSOR_DATA_PERMISSIONS: List<String> = listOf(
-        Manifest.permission_group.LOCATION,
-        Manifest.permission_group.CAMERA,
-        Manifest.permission_group.MICROPHONE,
-        Manifest.permission_group.SENSORS,
-        Manifest.permission_group.CALENDAR,
-        Manifest.permission_group.CALL_LOG,
-        Manifest.permission_group.CONTACTS,
-        Manifest.permission_group.STORAGE,
-        Manifest.permission_group.NEARBY_DEVICES,
-        Manifest.permission_group.PHONE,
-        Manifest.permission_group.ACTIVITY_RECOGNITION,
-        Manifest.permission_group.SMS
-    )
-=======
     private val SENSOR_DATA_PERMISSIONS: List<String> =
         listOf(
             Manifest.permission_group.LOCATION,
             Manifest.permission_group.CAMERA,
-            Manifest.permission_group.MICROPHONE
+            Manifest.permission_group.MICROPHONE,
+            Manifest.permission_group.SENSORS,
+            Manifest.permission_group.CALENDAR,
+            Manifest.permission_group.CALL_LOG,
+            Manifest.permission_group.CONTACTS,
+            Manifest.permission_group.STORAGE,
+            Manifest.permission_group.NEARBY_DEVICES,
+            Manifest.permission_group.PHONE,
+            Manifest.permission_group.ACTIVITY_RECOGNITION,
+            Manifest.permission_group.SMS
         )
->>>>>>> 0b97c9aa
 
     @JvmStatic
     fun initPreference(
@@ -132,12 +124,7 @@
                 }
                 else -> 0
             }
-<<<<<<< HEAD
-            else -> 0
-        }
         if (act == 0) return
-=======
->>>>>>> 0b97c9aa
         PermissionControllerStatsLog.write(PERMISSION_USAGE_FRAGMENT_INTERACTION, sessionId, act)
     }
 }