--- conflicted
+++ resolved
@@ -774,11 +774,7 @@
             val user = UserHandle.getUserHandleForUid(group.packageInfo.uid)
             for (groupPerm in group.allPermissions.values) {
                 var permFlags = groupPerm.flags
-<<<<<<< HEAD
-                permFlags = permFlags.clearFlag(PackageManager.FLAG_PERMISSION_AUTO_REVOKED)
-=======
                 permFlags = permFlags.clearFlag(FLAG_PERMISSION_AUTO_REVOKED)
->>>>>>> 8f86fe6a
                 if (groupPerm.flags != permFlags) {
                     app.packageManager.updatePermissionFlags(groupPerm.name,
                         group.packageInfo.packageName, PERMISSION_CONTROLLER_CHANGED_FLAG_MASK,
