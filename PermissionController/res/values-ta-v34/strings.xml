<?xml version="1.0" encoding="UTF-8"?>
<!-- 
  ~ Copyright (C) 2022 The Android Open Source Project
  ~
  ~ Licensed under the Apache License, Version 2.0 (the "License");
  ~ you may not use this file except in compliance with the License.
  ~ You may obtain a copy of the License at
  ~
  ~      http://www.apache.org/licenses/LICENSE-2.0
  ~
  ~ Unless required by applicable law or agreed to in writing, software
  ~ distributed under the License is distributed on an "AS IS" BASIS,
  ~ WITHOUT WARRANTIES OR CONDITIONS OF ANY KIND, either express or implied.
  ~ See the License for the specific language governing permissions and
  ~ limitations under the License.
   -->

<resources xmlns:android="http://schemas.android.com/apk/res/android"
    xmlns:xliff="urn:oasis:names:tc:xliff:document:1.2">
    <string name="security_privacy_brand_name" msgid="7303621734258440812">"பாதுகாப்பும் தனியுரிமையும்"</string>
    <string name="privacy_subpage_controls_header" msgid="4152396976713749322">"கட்டுப்பாடுகள்"</string>
    <string name="privacy_subpage_data_header" msgid="5049237788244591274">"தரவு"</string>
    <string name="health_connect_title" msgid="2132233890867430855">"Health Connect"</string>
<<<<<<< HEAD
    <!-- no translation found for health_connect_summary (815473513776882296) -->
    <skip />
    <!-- no translation found for location_settings (8863940440881290182) -->
    <skip />
    <!-- no translation found for mic_toggle_description (1504101620086616040) -->
    <skip />
    <!-- no translation found for location_settings_subtitle (6846532794702613851) -->
    <skip />
=======
    <string name="health_connect_summary" msgid="815473513776882296">"உடல் ஆரோக்கியத் தரவுக்கான ஆப்ஸ் அணுகலை நிர்வகிக்கலாம்"</string>
    <string name="location_settings" msgid="8863940440881290182">"இருப்பிட அணுகல்"</string>
    <string name="mic_toggle_description" msgid="1504101620086616040">"ஆப்ஸ் மற்றும் சேவைகளுக்கு. இந்த அமைப்பு முடக்கப்பட்டிருந்தாலும் அவசர உதவி எண்ணை நீங்கள் அழைக்கும்போது மைக்ரோஃபோன் தரவு பகிரப்படலாம்"</string>
    <string name="location_settings_subtitle" msgid="6846532794702613851">"ஆப்ஸ் &amp; சேவைகளுக்கு"</string>
>>>>>>> 77a78045
</resources><|MERGE_RESOLUTION|>--- conflicted
+++ resolved
@@ -19,21 +19,9 @@
     xmlns:xliff="urn:oasis:names:tc:xliff:document:1.2">
     <string name="security_privacy_brand_name" msgid="7303621734258440812">"பாதுகாப்பும் தனியுரிமையும்"</string>
     <string name="privacy_subpage_controls_header" msgid="4152396976713749322">"கட்டுப்பாடுகள்"</string>
-    <string name="privacy_subpage_data_header" msgid="5049237788244591274">"தரவு"</string>
     <string name="health_connect_title" msgid="2132233890867430855">"Health Connect"</string>
-<<<<<<< HEAD
-    <!-- no translation found for health_connect_summary (815473513776882296) -->
-    <skip />
-    <!-- no translation found for location_settings (8863940440881290182) -->
-    <skip />
-    <!-- no translation found for mic_toggle_description (1504101620086616040) -->
-    <skip />
-    <!-- no translation found for location_settings_subtitle (6846532794702613851) -->
-    <skip />
-=======
     <string name="health_connect_summary" msgid="815473513776882296">"உடல் ஆரோக்கியத் தரவுக்கான ஆப்ஸ் அணுகலை நிர்வகிக்கலாம்"</string>
     <string name="location_settings" msgid="8863940440881290182">"இருப்பிட அணுகல்"</string>
     <string name="mic_toggle_description" msgid="1504101620086616040">"ஆப்ஸ் மற்றும் சேவைகளுக்கு. இந்த அமைப்பு முடக்கப்பட்டிருந்தாலும் அவசர உதவி எண்ணை நீங்கள் அழைக்கும்போது மைக்ரோஃபோன் தரவு பகிரப்படலாம்"</string>
     <string name="location_settings_subtitle" msgid="6846532794702613851">"ஆப்ஸ் &amp; சேவைகளுக்கு"</string>
->>>>>>> 77a78045
 </resources>